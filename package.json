{
  "name": "drizzle-zero",
  "version": "0.8.0",
  "description": "Generate Zero schemas from Drizzle ORM schemas",
  "type": "module",
  "scripts": {
    "dev:cli": "tsx --watch cli/src/index.ts -c cli/test/drizzle-zero.config.ts -o cli/test/zero-schema.gen.ts",
    "clean": "rm -rf dist node_modules coverage && cd integration && rm -rf node_modules",
<<<<<<< HEAD
    "build": "rimraf dist && pnpm run build:lib && pnpm run build:cli",
    "build:lib": "tsup-node src/index.ts --format esm,cjs --dts --outDir dist",
    "build:cli": "tsup-node cli/src/index.ts --outDir dist/cli --format esm --dts",
    "cli": "node dist/build.js",
=======
    "build": "rm -rf dist && tsx build.ts && chmod +x dist/bin.cjs",
>>>>>>> 255aa5c7
    "release": "pnpm run build && pnpm publish",
    "test": "vitest run --typecheck --coverage --typecheck.tsconfig tsconfig.test.json",
    "test:types": "tsc --noEmit",
    "test:ui": "vitest --ui"
  },
  "bin": {
<<<<<<< HEAD
    "drizzle-zero": "./dist/cli/src/index.js"
  },
  "main": "./dist/index.cjs",
  "module": "./dist/index.js",
  "types": "./dist/index.d.ts",
=======
    "drizzle-zero": "./dist/bin.cjs"
  },
  "main": "dist/index.cjs",
  "module": "dist/index.js",
  "types": "dist/index.d.ts",
>>>>>>> 255aa5c7
  "exports": {
    ".": {
      "import": "./dist/index.js",
      "require": "./dist/index.cjs"
    }
  },
  "files": [
    "dist/",
    "README.md",
    "LICENSE"
  ],
  "repository": {
    "type": "git",
    "url": "git+https://github.com/BriefHQ/drizzle-zero.git"
  },
  "keywords": [
    "zero",
    "sync",
    "local-first",
    "schema",
    "drizzle",
    "orm",
    "pg",
    "postgresql",
    "postgres",
    "database",
    "typescript",
    "ts"
  ],
  "author": "BriefHQ",
  "license": "Unlicense",
  "homepage": "https://github.com/BriefHQ/drizzle-zero",
  "bugs": {
    "url": "https://github.com/BriefHQ/drizzle-zero/issues"
  },
  "dependencies": {
    "commander": "^13.1.0",
    "drizzle-orm": ">=0.36.0",
    "ts-morph": "^25.0.1",
    "tsx": "^4.19.3"
  },
  "peerDependencies": {
    "@rocicorp/zero": ">=0.13.2025013101"
  },
  "devDependencies": {
    "@rocicorp/zero": "^0.18.2025040300",
    "@types/node": "^22.14.1",
    "@vitest/coverage-v8": "3.1.1",
    "@vitest/ui": "^3.1.1",
    "commander": "^13.1.0",
    "drizzle-orm": "^0.42.0",
    "esbuild": "^0.25.2",
    "jsdom": "^26.1.0",
    "prettier": "^3.5.3",
<<<<<<< HEAD
    "rimraf": "^6.0.1",
=======
    "ts-morph": "^25.0.1",
>>>>>>> 255aa5c7
    "tsup": "^8.4.0",
    "tsx": "^4.19.3",
    "typescript": "^5.8.3",
    "vite-tsconfig-paths": "^5.1.4",
    "vitest": "^3.1.1"
  },
  "pnpm": {
    "onlyBuiltDependencies": [
      "@rocicorp/zero-sqlite3",
      "cpu-features",
      "esbuild",
      "msw",
<<<<<<< HEAD
      "protobufjs"
=======
      "protobufjs",
      "ssh2"
>>>>>>> 255aa5c7
    ]
  },
  "packageManager": "pnpm@10.8.1+sha256.d8b2ebbc65cf02c349eca6b45c9640b910f16b6adebdb7b926e9db440e47cac7"
}<|MERGE_RESOLUTION|>--- conflicted
+++ resolved
@@ -6,33 +6,18 @@
   "scripts": {
     "dev:cli": "tsx --watch cli/src/index.ts -c cli/test/drizzle-zero.config.ts -o cli/test/zero-schema.gen.ts",
     "clean": "rm -rf dist node_modules coverage && cd integration && rm -rf node_modules",
-<<<<<<< HEAD
-    "build": "rimraf dist && pnpm run build:lib && pnpm run build:cli",
-    "build:lib": "tsup-node src/index.ts --format esm,cjs --dts --outDir dist",
-    "build:cli": "tsup-node cli/src/index.ts --outDir dist/cli --format esm --dts",
-    "cli": "node dist/build.js",
-=======
     "build": "rm -rf dist && tsx build.ts && chmod +x dist/bin.cjs",
->>>>>>> 255aa5c7
     "release": "pnpm run build && pnpm publish",
     "test": "vitest run --typecheck --coverage --typecheck.tsconfig tsconfig.test.json",
     "test:types": "tsc --noEmit",
     "test:ui": "vitest --ui"
   },
   "bin": {
-<<<<<<< HEAD
-    "drizzle-zero": "./dist/cli/src/index.js"
-  },
-  "main": "./dist/index.cjs",
-  "module": "./dist/index.js",
-  "types": "./dist/index.d.ts",
-=======
     "drizzle-zero": "./dist/bin.cjs"
   },
   "main": "dist/index.cjs",
   "module": "dist/index.js",
   "types": "dist/index.d.ts",
->>>>>>> 255aa5c7
   "exports": {
     ".": {
       "import": "./dist/index.js",
@@ -87,11 +72,7 @@
     "esbuild": "^0.25.2",
     "jsdom": "^26.1.0",
     "prettier": "^3.5.3",
-<<<<<<< HEAD
-    "rimraf": "^6.0.1",
-=======
     "ts-morph": "^25.0.1",
->>>>>>> 255aa5c7
     "tsup": "^8.4.0",
     "tsx": "^4.19.3",
     "typescript": "^5.8.3",
@@ -104,12 +85,8 @@
       "cpu-features",
       "esbuild",
       "msw",
-<<<<<<< HEAD
-      "protobufjs"
-=======
       "protobufjs",
       "ssh2"
->>>>>>> 255aa5c7
     ]
   },
   "packageManager": "pnpm@10.8.1+sha256.d8b2ebbc65cf02c349eca6b45c9640b910f16b6adebdb7b926e9db440e47cac7"
