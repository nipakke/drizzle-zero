--- conflicted
+++ resolved
@@ -33,15 +33,6 @@
       '@vitest/ui':
         specifier: ^3.1.1
         version: 3.1.1(vitest@3.1.1)
-<<<<<<< HEAD
-=======
-      commander:
-        specifier: ^13.1.0
-        version: 13.1.0
-      drizzle-orm:
-        specifier: ^0.42.0
-        version: 0.42.0(@opentelemetry/api@1.9.0)(@types/pg@8.11.13)(gel@2.0.1)(pg@8.14.1)(postgres@3.4.5)
->>>>>>> 255aa5c7
       esbuild:
         specifier: ^0.25.2
         version: 0.25.2
@@ -51,21 +42,9 @@
       prettier:
         specifier: ^3.5.3
         version: 3.5.3
-<<<<<<< HEAD
-      rimraf:
-        specifier: ^6.0.1
-        version: 6.0.1
-=======
-      ts-morph:
-        specifier: ^25.0.1
-        version: 25.0.1
->>>>>>> 255aa5c7
       tsup:
         specifier: ^8.4.0
         version: 8.4.0(postcss@8.5.3)(tsx@4.19.3)(typescript@5.8.3)(yaml@2.7.1)
-      tsx:
-        specifier: ^4.19.3
-        version: 4.19.3
       typescript:
         specifier: ^5.8.3
         version: 5.8.3
@@ -82,8 +61,8 @@
         specifier: ^0.42.0
         version: 0.42.0(@opentelemetry/api@1.9.0)(@types/pg@8.11.13)(gel@2.0.1)(pg@8.14.1)(postgres@3.4.5)
       drizzle-zero:
-        specifier: file:../
-        version: file:(@opentelemetry/api@1.9.0)(@rocicorp/zero@0.18.2025040300)(@types/pg@8.11.13)(gel@2.0.1)(pg@8.14.1)(postgres@3.4.5)
+        specifier: workspace:*
+        version: link:..
     devDependencies:
       '@testcontainers/postgresql':
         specifier: ^10.24.2
@@ -201,8 +180,8 @@
   '@databases/validate-unicode@1.0.0':
     resolution: {integrity: sha512-dLKqxGcymeVwEb/6c44KjOnzaAafFf0Wxa8xcfEjx/qOl3rdijsKYBAtIGhtVtOlpPf/PFKfgTuFurSPn/3B/g==}
 
-  '@dotenvx/dotenvx@1.40.1':
-    resolution: {integrity: sha512-AOPRTtCD+OKciAbaw4xPvD6kTCl78nvDLRYfNl58eulXoBkfbcha7YLuXpLTayDsks6ioS2VHqUiSIo7V1mw7w==}
+  '@dotenvx/dotenvx@1.39.0':
+    resolution: {integrity: sha512-qGfDpL/3S17MQYXpR3HkBS5xNQ7wiFlqLdpr+iIQzv17aMRcSlgL4EjMIsYFZ540Dq17J+y5FVElA1AkVoXiUA==}
     hasBin: true
 
   '@drdgvhbh/postgres-error-codes@0.0.6':
@@ -520,8 +499,8 @@
   '@fastify/error@4.1.0':
     resolution: {integrity: sha512-KeFcciOr1eo/YvIXHP65S94jfEEqn1RxTRBT1aJaHxY5FK0/GDXYozsQMMWlZoHgi8i0s+YtrLsgj/JkUUjSkQ==}
 
-  '@fastify/fast-json-stringify-compiler@5.0.3':
-    resolution: {integrity: sha512-uik7yYHkLr6fxd8hJSZ8c+xF4WafPK+XzneQDPU+D10r5X19GW8lJcom2YijX2+qtFF1ENJlHXKFM9ouXNJYgQ==}
+  '@fastify/fast-json-stringify-compiler@5.0.2':
+    resolution: {integrity: sha512-YdR7gqlLg1xZAQa+SX4sMNzQHY5pC54fu9oC5aYSUqBhyn6fkLkrdtKlpVdCNPlwuUuXA1PjFTEmvMF6ZVXVGw==}
 
   '@fastify/forwarded@3.0.0':
     resolution: {integrity: sha512-kJExsp4JCms7ipzg7SJ3y8DwmePaELHxKYtg+tZow+k0znUTf3cb+npgyqm8+ATZOdmfgfydIebPDWM172wfyA==}
@@ -538,6 +517,10 @@
   '@google-cloud/precise-date@4.0.0':
     resolution: {integrity: sha512-1TUx3KdaU3cN7nfCdNf+UVqA/PSX29Cjcox3fZZBtINlRrXVTmUkQnCKv2MbBUbCopbK4olAT1IHl76uZyCiVA==}
     engines: {node: '>=14.0.0'}
+
+  '@grpc/grpc-js@1.13.2':
+    resolution: {integrity: sha512-nnR5nmL6lxF8YBqb6gWvEgLdLh/Fn+kvAdX5hUOnt48sNSb0riz/93ASd2E5gvanPA41X6Yp25bIfGRp1SMb2g==}
+    engines: {node: '>=12.10.0'}
 
   '@grpc/grpc-js@1.13.3':
     resolution: {integrity: sha512-FTXHdOoPbZrBjlVLHuKbDZnsTxXv2BlHF57xw6LuThXacXvtkahEPED0CKMk6obZDf65Hv4k3z62eyPNpvinIg==}
@@ -616,12 +599,12 @@
     resolution: {integrity: sha512-rONPWMC7PeExE077uLE4oqWrZ1IvAfz3oH9LibVAcVCopJiA9R62uavnbEzdkVmJYI6M6Zgkbeb07+tWjlq2XA==}
     engines: {node: ^14.21.3 || >=16}
 
-  '@noble/curves@1.8.2':
-    resolution: {integrity: sha512-vnI7V6lFNe0tLAuJMu+2sX+FcL14TaCWy1qiczg1VwRmPrpQCdq5ESXQMqUc2tluRNf6irBXrWbl1mGN8uaU/g==}
+  '@noble/curves@1.8.1':
+    resolution: {integrity: sha512-warwspo+UYUPep0Q+vtdVB4Ugn8GGQj8iyB3gnRWsztmUHTI3S1nhdiWNsPUGL0vud7JlRRk1XEu7Lq1KGTnMQ==}
     engines: {node: ^14.21.3 || >=16}
 
-  '@noble/hashes@1.7.2':
-    resolution: {integrity: sha512-biZ0NUSxyjLLqo6KxEJ1b+C2NAx0wtDoFvCaXHGgUkeHzf3Xc1xKumFKREuT7f7DARNZ/slvYUwFG6B0f2b6hQ==}
+  '@noble/hashes@1.7.1':
+    resolution: {integrity: sha512-B8XBPsn4vT/KJAGqDzbwztd+6Yte3P4V7iafm24bxgDe/mlRuK6xmWPuCNrKt2vDafZ8MfJLlchDG/vYafQEjQ==}
     engines: {node: ^14.21.3 || >=16}
 
   '@nodelib/fs.scandir@2.1.5':
@@ -873,8 +856,8 @@
     resolution: {integrity: sha512-FavTiO8ETXFXDVfA87IThGduTTTR8iqzBnr/c60gUUmbk7knGEXPmf2B+yiNuluJD0ku0fL2V2r62UXnsLXl6w==}
     engines: {node: ^12.20.0 || ^14.13.1 || >=16.0.0}
 
-  '@rocicorp/logger@5.4.0':
-    resolution: {integrity: sha512-kmMR5iLrwRIsvPZ+UXnmyAM3Mlvz6rCHrYfMsrMPgFYKLfo7amUH1RwHo6tuuqJiAvUbeaCoDtc8e+V0Mr4PSA==}
+  '@rocicorp/logger@5.3.0':
+    resolution: {integrity: sha512-j5WYYkzpGxkemS9cUEzGvWJFOdrKRSbTXKC6P032oXMnVb5VLr/aN/7RT7jczAwmQgkY2ds+/93CEiua4rCY1A==}
 
   '@rocicorp/resolver@1.0.2':
     resolution: {integrity: sha512-TfjMTQp9cNNqNtHFfa+XHEGdA7NnmDRu+ZJH4YF3dso0Xk/b9DMhg/sl+b6CR4ThFZArXXDsG1j8Mwl34wcOZQ==}
@@ -1462,8 +1445,8 @@
   dom-accessibility-api@0.5.16:
     resolution: {integrity: sha512-X7BJ2yElsnOJ30pZF4uIIDfBEVgF4XEBxL9Bxhy6dnrm5hkzqmsWHGTiHqRiITNhMyFLyAiWndIJP7Z1NTteDg==}
 
-  dotenv@16.5.0:
-    resolution: {integrity: sha512-m/C+AwOAr9/W1UOIZUo232ejMNnJAJtYQjUbHoNTBNTJSvqzzDh7vnrei3o3r3m9blf6ZoDkvcw0VmozNRFJxg==}
+  dotenv@16.4.7:
+    resolution: {integrity: sha512-47qPchRCykZC03FhkYAhrvwU4xDBFIj1QPqaarj6mdM/hgUzfPHcpkHJOn3mJAufFeeAxAzeGsr5X0M4k6fLZQ==}
     engines: {node: '>=12'}
 
   drizzle-kit@0.31.0:
@@ -1559,12 +1542,6 @@
       sqlite3:
         optional: true
 
-  'drizzle-zero@file:':
-    resolution: {directory: '', type: directory}
-    hasBin: true
-    peerDependencies:
-      '@rocicorp/zero': '>=0.13.2025013101'
-
   duplexify@4.1.3:
     resolution: {integrity: sha512-M3BmBhwJRZsSx38lZyhE53Csddgzl5R7xGJNk7CVddZD6CcmwMCH8J+7AprIrQKH7TonKxaCjcv27Qmf+sQ+oA==}
 
@@ -1669,8 +1646,8 @@
   fastify-plugin@5.0.1:
     resolution: {integrity: sha512-HCxs+YnRaWzCl+cWRYFnHmeRFyR5GVnJTAaCJQiYzQSDwK9MgJdyAsuL3nh0EWRCYMgQ5MeziymvmAhUHYHDUQ==}
 
-  fastify@5.3.1:
-    resolution: {integrity: sha512-PhpFhuUZVnq1IvTHCrIMCqqukNuJGWnV/nxTrSDtirbsAZnVYO8I9LaxSk5OPXSiioA6DoEG1r5U1g41/cix0g==}
+  fastify@5.2.2:
+    resolution: {integrity: sha512-22T/PnhquWozuFXg3Ish4md5ipsF1Nx1mJ9ulLdZPXSk14WFj/wMlyNB/yll9sQOojKRgOIxT2inK3Xpjg5hyw==}
 
   fastq@1.19.1:
     resolution: {integrity: sha512-GwLTyxkCXjXbxqIhTsMI2Nui8huMPtnxg7krajPJAjnEG/iiOS7i+zCtWGZR9G0NBKbXKh6X9m9UIsYX/N6vvQ==}
@@ -1755,11 +1732,6 @@
     resolution: {integrity: sha512-7Bv8RF0k6xjo7d4A/PxYLbUCfb6c+Vpd2/mB2yRDlew7Jb5hEXiCD9ibfO7wpk8i4sevK6DFny9h7EYbM3/sHg==}
     hasBin: true
 
-  glob@11.0.1:
-    resolution: {integrity: sha512-zrQDm8XPnYEKawJScsnM0QzobJxlT/kHOOlRTio8IH/GrmxRE5fjllkzdaHclIuNjUQTJYH2xHNIGfdpJkDJUw==}
-    engines: {node: 20 || >=22}
-    hasBin: true
-
   globrex@0.1.2:
     resolution: {integrity: sha512-uHJgbwAMwNFf5mLst7IWLNg14x1CkeqglJb/K3doi4dw6q2IvAAmM/Y81kevy83wP+Sst+nutFTYOGg3d1lsxg==}
 
@@ -1883,10 +1855,6 @@
   jackspeak@3.4.3:
     resolution: {integrity: sha512-OGlZQpz2yfahA/Rd1Y8Cd9SIEsqvXkLVoSw/cgwhnhFMDbsQFeZYoJJ7bIZBS9BcamUW96asq/npPWugM+RQBw==}
 
-  jackspeak@4.1.0:
-    resolution: {integrity: sha512-9DDdhb5j6cpeitCbvLO7n7J4IxnbM6hoF6O1g4HQ5TfhvvKN8ywDM7668ZhMHRqVmxqhps/F6syWK2KcPxYlkw==}
-    engines: {node: 20 || >=22}
-
   jose@5.10.0:
     resolution: {integrity: sha512-s+3Al/p9g32Iq+oqXxkW//7jk2Vig6FF1CFqzVXoTUXt2qz89YWbL+OwS17NFYEvxC35n0FKeGO2LGYSxeM2Gg==}
 
@@ -1952,18 +1920,11 @@
   long@5.3.1:
     resolution: {integrity: sha512-ka87Jz3gcx/I7Hal94xaN2tZEOPoUOEVftkQqZx2EeQRN7LGdfLlI3FvZ+7WDplm+vK2Urx9ULrvSowtdCieng==}
 
-  long@5.3.2:
-    resolution: {integrity: sha512-mNAgZ1GmyNhD7AuqnTG3/VQ26o760+ZYBPKjPvugO8+nLbYfX6TVpJPseBvopbdY+qpZ/lKUnmEc1LeZYS3QAA==}
-
   loupe@3.1.3:
     resolution: {integrity: sha512-kkIp7XSkP78ZxJEsSxW3712C6teJVoeHHwgo9zJ380de7IYyJ2ISlxojcH2pC5OFLewESmnRi/+XCDIEEVyoug==}
 
   lru-cache@10.4.3:
     resolution: {integrity: sha512-JNAzZcXrCt42VGLuYz0zfAzDfAvJWW6AfYlDBQyDV5DClI2m5sAmK+OIO7s59XfsRsWHp02jAJrRadPRGTt6SQ==}
-
-  lru-cache@11.1.0:
-    resolution: {integrity: sha512-QIXZUBJUx+2zHUdQujWejBkcD9+cs94tLn0+YL8UrCh+D5sCXZ4c7LaEH48pNwRY3MLDgqUFyhlCyjJPf1WP0A==}
-    engines: {node: 20 || >=22}
 
   lz-string@1.5.0:
     resolution: {integrity: sha512-h5bgJWpxJNswbU7qCrV0tIKQCaS3blPDrqKWx+QxzuzL1zGUzij9XCWLrSLsJPu5t+eWA/ycetzYAO5IOMcWAQ==}
@@ -1997,10 +1958,6 @@
   mimic-response@3.1.0:
     resolution: {integrity: sha512-z0yWI+4FDrrweS8Zmt4Ej5HdJmky15+L2e6Wgn3+iK5fWzb6T3fhNFq2+MeTRb064c6Wr4N/wv0DzQTjNzHNGQ==}
     engines: {node: '>=10'}
-
-  minimatch@10.0.1:
-    resolution: {integrity: sha512-ethXTt3SGGR+95gudmqJ1eNhRO7eGEGIgYA9vnPatK4/etz2MEVDno5GMCibdMTuBMyElzIlgxMna3K94XDIDQ==}
-    engines: {node: 20 || >=22}
 
   minimatch@5.1.6:
     resolution: {integrity: sha512-lKwV/1brpG6mBUFHtb7NUmtABCb2WZZmm2wNiOA5hAb8VdCS4B3dtMWyvcoViccwAW/COERjXLt0zP1zXUN26g==}
@@ -2133,10 +2090,6 @@
   path-scurry@1.11.1:
     resolution: {integrity: sha512-Xa4Nw17FS9ApQFJ9umLiJS4orGjm7ZzwUrwamcGQuHSzDyth9boKDaycYdDcZDuqYATXw4HFXgaqWTctW/v1HA==}
     engines: {node: '>=16 || 14 >=14.18'}
-
-  path-scurry@2.0.0:
-    resolution: {integrity: sha512-ypGJsmGtdXUOeM5u93TyeIEfEhM6s+ljAhrk5vAvSx8uyY/02OvrZnA0YNGUrPXfpJMgI1ODd3nwz8Npx4O4cg==}
-    engines: {node: 20 || >=22}
 
   path-to-regexp@6.3.0:
     resolution: {integrity: sha512-Yhpw4T9C6hPpgPeA28us07OJeqZ5EzQTkbfwuhsUg0c237RomFoETJgmp2sa3F/41gfLE6G5cqcYwznmeEeOlQ==}
@@ -2300,9 +2253,6 @@
   process-warning@4.0.1:
     resolution: {integrity: sha512-3c2LzQ3rY9d0hc1emcsHhfT9Jwz0cChib/QN89oME2R451w5fy3f0afAhERFZAwrbDU43wk12d0ORBpDVME50Q==}
 
-  process-warning@5.0.0:
-    resolution: {integrity: sha512-a39t9ApHNx2L4+HBnQKqxxHNs1r7KF+Intd8Q/g1bUh6q0WIp9voPXJ/x0j+ZL45KF1pJd9+q2jLIRMfvEshkA==}
-
   process@0.11.10:
     resolution: {integrity: sha512-cdGef/drWFoydD1JsMzuFf8100nZl+GT+yacc2bEced5f9Rjk4z+WtFUTBu9PhOi9j/jfmBPu0mMEY4wIdAF8A==}
     engines: {node: '>= 0.6.0'}
@@ -2316,10 +2266,6 @@
 
   protobufjs@7.4.0:
     resolution: {integrity: sha512-mRUWCc3KUU4w1jU8sGxICXH/gNS94DvI1gxqDvBzhj1JpcsimQkYiOJfwsPUykUI5ZaspFbSgmBLER8IrQ3tqw==}
-    engines: {node: '>=12.0.0'}
-
-  protobufjs@7.5.0:
-    resolution: {integrity: sha512-Z2E/kOY1QjoMlCytmexzYfDm/w5fKAiRwpSzGtdnXW1zC88Z2yXazHHrOtwCzn+7wSxyE8PYM4rvVcMphF9sOA==}
     engines: {node: '>=12.0.0'}
 
   psl@1.15.0:
@@ -2415,11 +2361,6 @@
   rfdc@1.4.1:
     resolution: {integrity: sha512-q1b3N5QkRUWUl7iyylaaj3kOpIT0N2i9MqIEQXP73GVsN9cw3fdx8X63cEmWhJGi2PPCF23Ijp7ktmd39rawIA==}
 
-  rimraf@6.0.1:
-    resolution: {integrity: sha512-9dkvaxAsk/xNXSJzMgFqqMCuFgt2+KsOFek3TMLfo8NCPfWpBmqwyNn5Y+NX56QUYfCtsyhF3ayiboEoUmJk/A==}
-    engines: {node: 20 || >=22}
-    hasBin: true
-
   rollup@4.40.0:
     resolution: {integrity: sha512-Noe455xmA96nnqH5piFtLobsGbCij7Tu+tb3c1vYjNbTkfzGqXqQXG3wJaYXkRZuQ0vEYN4bhwg7QnIrqB5B+w==}
     engines: {node: '>=18.0.0', npm: '>=8.0.0'}
@@ -2451,8 +2392,8 @@
     resolution: {integrity: sha512-xAg7SOnEhrm5zI3puOOKyy1OMcMlIJZYNJY7xLBwSze0UjhPLnWfj2GF2EpT0jmzaJKIWKHLsaSSajf35bcYnA==}
     engines: {node: '>=v12.22.7'}
 
-  secure-json-parse@4.0.0:
-    resolution: {integrity: sha512-dxtLJO6sc35jWidmLxo7ij+Eg48PM/kleBsxpC8QJE0qJICe+KawkDQmvCMZUr9u7WKVHgMW6vy3fQ7zMiFZMA==}
+  secure-json-parse@3.0.2:
+    resolution: {integrity: sha512-H6nS2o8bWfpFEV6U38sOSjS7bTbdgbCGU9wEM6W14P5H0QOsz94KCusifV44GpHDTu2nqZbuDNhTzu+mjDSw1w==}
 
   semver@7.7.1:
     resolution: {integrity: sha512-hlq8tAfn0m/61p4BVRcPzIGr6LKiMwo4VM6dGi6pt4qcRkmNzTcWq6eCEjEh+qXjkMDvPlOFFSGwQjoEa6gyMA==}
@@ -3063,10 +3004,10 @@
 
   '@databases/validate-unicode@1.0.0': {}
 
-  '@dotenvx/dotenvx@1.40.1':
+  '@dotenvx/dotenvx@1.39.0':
     dependencies:
       commander: 11.1.0
-      dotenv: 16.5.0
+      dotenv: 16.4.7
       eciesjs: 0.4.14
       execa: 5.1.1
       fdir: 6.4.3(picomatch@4.0.2)
@@ -3249,7 +3190,7 @@
 
   '@fastify/error@4.1.0': {}
 
-  '@fastify/fast-json-stringify-compiler@5.0.3':
+  '@fastify/fast-json-stringify-compiler@5.0.2':
     dependencies:
       fast-json-stringify: 6.0.1
 
@@ -3274,6 +3215,11 @@
       - utf-8-validate
 
   '@google-cloud/precise-date@4.0.0': {}
+
+  '@grpc/grpc-js@1.13.2':
+    dependencies:
+      '@grpc/proto-loader': 0.7.13
+      '@js-sdsl/ordered-map': 4.4.2
 
   '@grpc/grpc-js@1.13.3':
     dependencies:
@@ -3359,11 +3305,11 @@
 
   '@noble/ciphers@1.2.1': {}
 
-  '@noble/curves@1.8.2':
-    dependencies:
-      '@noble/hashes': 1.7.2
-
-  '@noble/hashes@1.7.2': {}
+  '@noble/curves@1.8.1':
+    dependencies:
+      '@noble/hashes': 1.7.1
+
+  '@noble/hashes@1.7.1': {}
 
   '@nodelib/fs.scandir@2.1.5':
     dependencies:
@@ -3415,7 +3361,7 @@
 
   '@opentelemetry/exporter-logs-otlp-grpc@0.56.0(@opentelemetry/api@1.9.0)':
     dependencies:
-      '@grpc/grpc-js': 1.13.3
+      '@grpc/grpc-js': 1.13.2
       '@opentelemetry/api': 1.9.0
       '@opentelemetry/core': 1.29.0(@opentelemetry/api@1.9.0)
       '@opentelemetry/otlp-grpc-exporter-base': 0.56.0(@opentelemetry/api@1.9.0)
@@ -3444,7 +3390,7 @@
 
   '@opentelemetry/exporter-trace-otlp-grpc@0.56.0(@opentelemetry/api@1.9.0)':
     dependencies:
-      '@grpc/grpc-js': 1.13.3
+      '@grpc/grpc-js': 1.13.2
       '@opentelemetry/api': 1.9.0
       '@opentelemetry/core': 1.29.0(@opentelemetry/api@1.9.0)
       '@opentelemetry/otlp-grpc-exporter-base': 0.56.0(@opentelemetry/api@1.9.0)
@@ -3498,7 +3444,7 @@
 
   '@opentelemetry/otlp-grpc-exporter-base@0.56.0(@opentelemetry/api@1.9.0)':
     dependencies:
-      '@grpc/grpc-js': 1.13.3
+      '@grpc/grpc-js': 1.13.2
       '@opentelemetry/api': 1.9.0
       '@opentelemetry/core': 1.29.0(@opentelemetry/api@1.9.0)
       '@opentelemetry/otlp-exporter-base': 0.56.0(@opentelemetry/api@1.9.0)
@@ -3513,7 +3459,7 @@
       '@opentelemetry/sdk-logs': 0.56.0(@opentelemetry/api@1.9.0)
       '@opentelemetry/sdk-metrics': 1.29.0(@opentelemetry/api@1.9.0)
       '@opentelemetry/sdk-trace-base': 1.29.0(@opentelemetry/api@1.9.0)
-      protobufjs: 7.5.0
+      protobufjs: 7.4.0
 
   '@opentelemetry/propagator-b3@1.29.0(@opentelemetry/api@1.9.0)':
     dependencies:
@@ -3655,7 +3601,7 @@
     dependencies:
       '@rocicorp/resolver': 1.0.2
 
-  '@rocicorp/logger@5.4.0': {}
+  '@rocicorp/logger@5.3.0': {}
 
   '@rocicorp/resolver@1.0.2': {}
 
@@ -3669,7 +3615,7 @@
       '@badrap/valita': 0.3.11
       '@databases/escape-identifier': 1.0.3
       '@databases/sql': 3.3.0
-      '@dotenvx/dotenvx': 1.40.1
+      '@dotenvx/dotenvx': 1.39.0
       '@drdgvhbh/postgres-error-codes': 0.0.6
       '@fastify/cors': 10.1.0
       '@fastify/websocket': 11.0.2
@@ -3680,7 +3626,7 @@
       '@opentelemetry/sdk-trace-node': 1.30.1(@opentelemetry/api@1.9.0)
       '@postgresql-typed/oids': 0.2.0
       '@rocicorp/lock': 1.0.4
-      '@rocicorp/logger': 5.4.0
+      '@rocicorp/logger': 5.3.0
       '@rocicorp/resolver': 1.0.2
       '@rocicorp/zero-sqlite3': 1.0.4
       chalk: 5.4.1
@@ -3691,7 +3637,7 @@
       compare-utf8: 0.1.1
       defu: 6.1.4
       eventemitter3: 5.0.1
-      fastify: 5.3.1
+      fastify: 5.2.2
       jose: 5.10.0
       js-xxhash: 4.0.0
       json-custom-numbers: 3.1.1
@@ -4275,7 +4221,7 @@
 
   dom-accessibility-api@0.5.16: {}
 
-  dotenv@16.5.0: {}
+  dotenv@16.4.7: {}
 
   drizzle-kit@0.31.0:
     dependencies:
@@ -4294,43 +4240,6 @@
       pg: 8.14.1
       postgres: 3.4.5
 
-  drizzle-zero@file:(@opentelemetry/api@1.9.0)(@rocicorp/zero@0.18.2025040300)(@types/pg@8.11.13)(gel@2.0.1)(pg@8.14.1)(postgres@3.4.5):
-    dependencies:
-      '@rocicorp/zero': 0.18.2025040300
-      commander: 13.1.0
-      drizzle-orm: 0.42.0(@opentelemetry/api@1.9.0)(@types/pg@8.11.13)(gel@2.0.1)(pg@8.14.1)(postgres@3.4.5)
-      ts-morph: 25.0.1
-      tsx: 4.19.3
-    transitivePeerDependencies:
-      - '@aws-sdk/client-rds-data'
-      - '@cloudflare/workers-types'
-      - '@electric-sql/pglite'
-      - '@libsql/client'
-      - '@libsql/client-wasm'
-      - '@neondatabase/serverless'
-      - '@op-engineering/op-sqlite'
-      - '@opentelemetry/api'
-      - '@planetscale/database'
-      - '@prisma/client'
-      - '@tidbcloud/serverless'
-      - '@types/better-sqlite3'
-      - '@types/pg'
-      - '@types/sql.js'
-      - '@vercel/postgres'
-      - '@xata.io/client'
-      - better-sqlite3
-      - bun-types
-      - expo-sqlite
-      - gel
-      - knex
-      - kysely
-      - mysql2
-      - pg
-      - postgres
-      - prisma
-      - sql.js
-      - sqlite3
-
   duplexify@4.1.3:
     dependencies:
       end-of-stream: 1.4.4
@@ -4344,8 +4253,8 @@
     dependencies:
       '@ecies/ciphers': 0.2.3(@noble/ciphers@1.2.1)
       '@noble/ciphers': 1.2.1
-      '@noble/curves': 1.8.2
-      '@noble/hashes': 1.7.2
+      '@noble/curves': 1.8.1
+      '@noble/hashes': 1.7.1
 
   emoji-regex@8.0.0: {}
 
@@ -4483,11 +4392,11 @@
 
   fastify-plugin@5.0.1: {}
 
-  fastify@5.3.1:
+  fastify@5.2.2:
     dependencies:
       '@fastify/ajv-compiler': 4.0.2
       '@fastify/error': 4.1.0
-      '@fastify/fast-json-stringify-compiler': 5.0.3
+      '@fastify/fast-json-stringify-compiler': 5.0.2
       '@fastify/proxy-addr': 5.0.0
       abstract-logging: 2.0.1
       avvio: 9.1.0
@@ -4495,9 +4404,9 @@
       find-my-way: 9.3.0
       light-my-request: 6.6.0
       pino: 9.6.0
-      process-warning: 5.0.0
+      process-warning: 4.0.1
       rfdc: 1.4.1
-      secure-json-parse: 4.0.0
+      secure-json-parse: 3.0.2
       semver: 7.7.1
       toad-cache: 3.7.0
 
@@ -4576,15 +4485,6 @@
       package-json-from-dist: 1.0.1
       path-scurry: 1.11.1
 
-  glob@11.0.1:
-    dependencies:
-      foreground-child: 3.3.1
-      jackspeak: 4.1.0
-      minimatch: 10.0.1
-      minipass: 7.1.2
-      package-json-from-dist: 1.0.1
-      path-scurry: 2.0.0
-
   globrex@0.1.2: {}
 
   graceful-fs@4.2.11: {}
@@ -4697,10 +4597,6 @@
       '@isaacs/cliui': 8.0.2
     optionalDependencies:
       '@pkgjs/parseargs': 0.11.0
-
-  jackspeak@4.1.0:
-    dependencies:
-      '@isaacs/cliui': 8.0.2
 
   jose@5.10.0: {}
 
@@ -4771,13 +4667,9 @@
 
   long@5.3.1: {}
 
-  long@5.3.2: {}
-
   loupe@3.1.3: {}
 
   lru-cache@10.4.3: {}
-
-  lru-cache@11.1.0: {}
 
   lz-string@1.5.0: {}
 
@@ -4807,10 +4699,6 @@
   mimic-fn@2.1.0: {}
 
   mimic-response@3.1.0: {}
-
-  minimatch@10.0.1:
-    dependencies:
-      brace-expansion: 2.0.1
 
   minimatch@5.1.6:
     dependencies:
@@ -4932,11 +4820,6 @@
       lru-cache: 10.4.3
       minipass: 7.1.2
 
-  path-scurry@2.0.0:
-    dependencies:
-      lru-cache: 11.1.0
-      minipass: 7.1.2
-
   path-to-regexp@6.3.0:
     optional: true
 
@@ -5086,8 +4969,6 @@
 
   process-warning@4.0.1: {}
 
-  process-warning@5.0.0: {}
-
   process@0.11.10: {}
 
   proper-lockfile@4.1.2:
@@ -5115,21 +4996,6 @@
       '@types/node': 22.14.1
       long: 5.3.1
 
-  protobufjs@7.5.0:
-    dependencies:
-      '@protobufjs/aspromise': 1.1.2
-      '@protobufjs/base64': 1.1.2
-      '@protobufjs/codegen': 2.0.4
-      '@protobufjs/eventemitter': 1.1.0
-      '@protobufjs/fetch': 1.1.0
-      '@protobufjs/float': 1.0.2
-      '@protobufjs/inquire': 1.1.0
-      '@protobufjs/path': 1.1.2
-      '@protobufjs/pool': 1.1.0
-      '@protobufjs/utf8': 1.1.0
-      '@types/node': 22.14.1
-      long: 5.3.2
-
   psl@1.15.0:
     dependencies:
       punycode: 2.3.1
@@ -5224,11 +5090,6 @@
   reusify@1.1.0: {}
 
   rfdc@1.4.1: {}
-
-  rimraf@6.0.1:
-    dependencies:
-      glob: 11.0.1
-      package-json-from-dist: 1.0.1
 
   rollup@4.40.0:
     dependencies:
@@ -5278,7 +5139,7 @@
     dependencies:
       xmlchars: 2.2.0
 
-  secure-json-parse@4.0.0: {}
+  secure-json-parse@3.0.2: {}
 
   semver@7.7.1: {}
 
